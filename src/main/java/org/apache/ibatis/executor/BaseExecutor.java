--- conflicted
+++ resolved
@@ -1,19 +1,3 @@
-<<<<<<< HEAD
-/**
- * Copyright 2009-2020 the original author or authors.
- * <p>
- * Licensed under the Apache License, Version 2.0 (the "License");
- * you may not use this file except in compliance with the License.
- * You may obtain a copy of the License at
- * <p>
- * http://www.apache.org/licenses/LICENSE-2.0
- * <p>
- * Unless required by applicable law or agreed to in writing, software
- * distributed under the License is distributed on an "AS IS" BASIS,
- * WITHOUT WARRANTIES OR CONDITIONS OF ANY KIND, either express or implied.
- * See the License for the specific language governing permissions and
- * limitations under the License.
-=======
 /*
  *    Copyright 2009-2021 the original author or authors.
  *
@@ -28,9 +12,16 @@
  *    WITHOUT WARRANTIES OR CONDITIONS OF ANY KIND, either express or implied.
  *    See the License for the specific language governing permissions and
  *    limitations under the License.
->>>>>>> ea4e8296
  */
 package org.apache.ibatis.executor;
+
+import static org.apache.ibatis.executor.ExecutionPlaceholder.EXECUTION_PLACEHOLDER;
+
+import java.sql.Connection;
+import java.sql.SQLException;
+import java.sql.Statement;
+import java.util.List;
+import java.util.concurrent.ConcurrentLinkedQueue;
 
 import org.apache.ibatis.cache.CacheKey;
 import org.apache.ibatis.cache.impl.PerpetualCache;
@@ -39,7 +30,11 @@
 import org.apache.ibatis.logging.Log;
 import org.apache.ibatis.logging.LogFactory;
 import org.apache.ibatis.logging.jdbc.ConnectionLogger;
-import org.apache.ibatis.mapping.*;
+import org.apache.ibatis.mapping.BoundSql;
+import org.apache.ibatis.mapping.MappedStatement;
+import org.apache.ibatis.mapping.ParameterMapping;
+import org.apache.ibatis.mapping.ParameterMode;
+import org.apache.ibatis.mapping.StatementType;
 import org.apache.ibatis.reflection.MetaObject;
 import org.apache.ibatis.reflection.factory.ObjectFactory;
 import org.apache.ibatis.session.Configuration;
@@ -48,14 +43,6 @@
 import org.apache.ibatis.session.RowBounds;
 import org.apache.ibatis.transaction.Transaction;
 import org.apache.ibatis.type.TypeHandlerRegistry;
-
-import java.sql.Connection;
-import java.sql.SQLException;
-import java.sql.Statement;
-import java.util.List;
-import java.util.concurrent.ConcurrentLinkedQueue;
-
-import static org.apache.ibatis.executor.ExecutionPlaceholder.EXECUTION_PLACEHOLDER;
 
 /**
  * 处理 Executor 的共性（一级缓存维护，事务管理）
